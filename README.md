--- conflicted
+++ resolved
@@ -58,49 +58,7 @@
 notice problems, omissions, or errors, please
 [let us know](CONTRIBUTING.md).
 
-<<<<<<< HEAD
 ### How can I contribute to Cats?
-=======
-Cats cross-compiles to both JVM and Javascript(JS). If you are not used to
-working with cross-compiling builds, the first things that you will notice is that
-builds:
-
- * Will take longer: To build JVM only, just use the `catsJVM`, or `catsJS` for
-   JS only. And if you want the default project to be `catsJVM`, just copy the
-   file `scripts/sbtrc-JVM` to `.sbtrc` in the root directory.
-
- * May run out of memory: We suggest you use
-   [Paul Philips's sbt script](https://github.com/paulp/sbt-extras) that will use the settings from Cats.
-
-### Design
-
-The goal is to provide a lightweight, modular, and extensible library
-that is approachable and powerful. We will also provide useful
-documentation and examples which are type-checked by the compiler to
-ensure correctness.
-
-Cats will be designed to use modern *best practices*:
-
- * [simulacrum](https://github.com/mpilquist/simulacrum) for minimizing type class boilerplate
- * [machinist](https://github.com/typelevel/machinist) for optimizing implicit operators
- * [scalacheck](http://scalacheck.org) for property-based testing
- * [discipline](https://github.com/typelevel/discipline) for encoding and testing laws
- * [kind-projector](https://github.com/non/kind-projector) for type lambda syntax
- * ...and of course a pure functional subset of the Scala language.
-
-(We also plan to support [Miniboxing](http://scala-miniboxing.org) in a branch.)
-
-Currently Cats is experimenting with providing laziness via a type
-constructor (`Eval[_]`), rather than via ad-hoc by-name
-parameters.This design may change if it ends up being impractical.
-
-The goal is to make Cats as efficient as possible for both strict and
-lazy evaluation. There are also issues around by-name parameters that
-mean they are not well-suited to all situations where laziness is
-desirable.
-
-### Modules
->>>>>>> caf9901c
 
 We welcome contributions to Cats and would love for you to help build
 Cats. See our [contributor guide](CONTRIBUTING.md) for more
