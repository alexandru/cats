package cats
package laws
package discipline

import cats.data._
import org.scalacheck.{Arbitrary, Gen}
import org.scalacheck.Arbitrary.{arbitrary => getArbitrary}

/**
 * Arbitrary instances for cats.data
 */
object arbitrary {

  implicit def constArbitrary[A, B](implicit A: Arbitrary[A]): Arbitrary[Const[A, B]] =
    Arbitrary(A.arbitrary.map(Const[A, B]))

  implicit def oneAndArbitrary[F[_], A](implicit A: Arbitrary[A], F: ArbitraryK[F]): Arbitrary[OneAnd[A, F]] =
    Arbitrary(F.synthesize[A].arbitrary.flatMap(fa => A.arbitrary.map(a => OneAnd(a, fa))))

  implicit def xorArbitrary[A, B](implicit A: Arbitrary[A], B: Arbitrary[B]): Arbitrary[A Xor B] =
    Arbitrary(Gen.oneOf(A.arbitrary.map(Xor.left), B.arbitrary.map(Xor.right)))

  implicit def xorTArbitrary[F[_], A, B](implicit F: ArbitraryK[F], A: Arbitrary[A], B: Arbitrary[B]): Arbitrary[XorT[F, A, B]] =
    Arbitrary(F.synthesize[A Xor B].arbitrary.map(XorT(_)))

  implicit def validatedArbitrary[A, B](implicit A: Arbitrary[A], B: Arbitrary[B]): Arbitrary[Validated[A, B]] =
    Arbitrary(Gen.oneOf(A.arbitrary.map(Validated.invalid), B.arbitrary.map(Validated.valid)))

  implicit def iorArbitrary[A, B](implicit A: Arbitrary[A], B: Arbitrary[B]): Arbitrary[A Ior B] =
    Arbitrary(Gen.oneOf(A.arbitrary.map(Ior.left), B.arbitrary.map(Ior.right), for { a <- A.arbitrary; b <- B.arbitrary } yield Ior.both(a, b)))

  implicit def kleisliArbitrary[F[_], A, B](implicit F: ArbitraryK[F], B: Arbitrary[B]): Arbitrary[Kleisli[F, A, B]] =
    Arbitrary(F.synthesize[B].arbitrary.map(fb => Kleisli[F, A, B](_ => fb)))

  implicit def cokleisliArbitrary[F[_], A, B](implicit B: Arbitrary[B]): Arbitrary[Cokleisli[F, A, B]] =
    Arbitrary(B.arbitrary.map(b => Cokleisli[F, A, B](_ => b)))

  implicit def optionTArbitrary[F[_], A](implicit F: ArbitraryK[F], A: Arbitrary[A]): Arbitrary[OptionT[F, A]] =
    Arbitrary(F.synthesize[Option[A]].arbitrary.map(OptionT.apply))

  implicit def evalArbitrary[A](implicit A: Arbitrary[A]): Arbitrary[Eval[A]] =
    Arbitrary(Gen.oneOf(
      A.arbitrary.map(a => Eval.now(a)),
      A.arbitrary.map(a => Eval.later(a)),
      A.arbitrary.map(a => Eval.always(a))))

<<<<<<< HEAD
  import cats.data.{Streaming, StreamingT}

  implicit def streamingArbitrary[A](implicit A: Arbitrary[A]): Arbitrary[Streaming[A]] =
    Arbitrary(Gen.listOf(A.arbitrary).map(Streaming.fromList))

  implicit def streamKArbitrary[F[_], A](implicit F: Monad[F], A: Arbitrary[A]): Arbitrary[StreamingT[F, A]] =
    Arbitrary(for {
      as <- Gen.listOf(A.arbitrary).map(_.take(8)) // HACK
    } yield as.foldLeft(StreamingT.empty[F, A])((s, a) => StreamingT.This(a, F.pure(s))))
=======
  implicit def prodArbitrary[F[_], G[_], A](implicit F: ArbitraryK[F], G: ArbitraryK[G], A: Arbitrary[A]): Arbitrary[Prod[F, G, A]] =
    Arbitrary(F.synthesize[A].arbitrary.flatMap(fa => G.synthesize[A].arbitrary.map(ga =>  Prod[F, G, A](fa, ga))))

  implicit def funcArbitrary[F[_], A, B](implicit F: ArbitraryK[F], B: Arbitrary[B]): Arbitrary[Func[F, A, B]] =
    Arbitrary(F.synthesize[B].arbitrary.map(fb => Func.func[F, A, B](_ => fb)))

  implicit def appFuncArbitrary[F[_], A, B](implicit F: ArbitraryK[F], B: Arbitrary[B], FF: Applicative[F]): Arbitrary[AppFunc[F, A, B]] =
    Arbitrary(F.synthesize[B].arbitrary.map(fb => Func.appFunc[F, A, B](_ => fb)))
>>>>>>> 37f69d17
}<|MERGE_RESOLUTION|>--- conflicted
+++ resolved
@@ -44,7 +44,6 @@
       A.arbitrary.map(a => Eval.later(a)),
       A.arbitrary.map(a => Eval.always(a))))
 
-<<<<<<< HEAD
   import cats.data.{Streaming, StreamingT}
 
   implicit def streamingArbitrary[A](implicit A: Arbitrary[A]): Arbitrary[Streaming[A]] =
@@ -54,7 +53,7 @@
     Arbitrary(for {
       as <- Gen.listOf(A.arbitrary).map(_.take(8)) // HACK
     } yield as.foldLeft(StreamingT.empty[F, A])((s, a) => StreamingT.This(a, F.pure(s))))
-=======
+
   implicit def prodArbitrary[F[_], G[_], A](implicit F: ArbitraryK[F], G: ArbitraryK[G], A: Arbitrary[A]): Arbitrary[Prod[F, G, A]] =
     Arbitrary(F.synthesize[A].arbitrary.flatMap(fa => G.synthesize[A].arbitrary.map(ga =>  Prod[F, G, A](fa, ga))))
 
@@ -63,5 +62,4 @@
 
   implicit def appFuncArbitrary[F[_], A, B](implicit F: ArbitraryK[F], B: Arbitrary[B], FF: Applicative[F]): Arbitrary[AppFunc[F, A, B]] =
     Arbitrary(F.synthesize[B].arbitrary.map(fb => Func.appFunc[F, A, B](_ => fb)))
->>>>>>> 37f69d17
 }